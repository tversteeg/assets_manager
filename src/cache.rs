--- conflicted
+++ resolved
@@ -213,11 +213,7 @@
     }
 
     /// Adds an asset to the cache
-<<<<<<< HEAD
-    pub(crate) fn add_asset<A: Asset>(&self, id: String) -> Result<AssetRef<A>, AssetError> {
-=======
-    pub(crate) fn add_asset<A: Asset>(&self, id: String) -> Result<AssetRefLock<A>, AssetErr<A>> {
->>>>>>> 7f3bab70
+    pub(crate) fn add_asset<A: Asset>(&self, id: String) -> Result<AssetRef<A>, AssetErr<A>> {
         let path = self.path_of(&id, A::EXT);
         let asset: A = self.load_from_fs(&path)?;
 
@@ -260,16 +256,10 @@
     /// Errors can occur in several cases :
     /// - The asset could not be loaded from the filesystem
     /// - Loaded data could not not be converted properly
-<<<<<<< HEAD
-    pub fn load<A: Asset>(&self, id: &str) -> Result<AssetRef<A>, AssetError> {
+    pub fn load<A: Asset>(&self, id: &str) -> Result<AssetRef<A>, AssetErr<A>> {
         match self.load_cached(id) {
             Some(asset) => Ok(asset),
             None => self.add_asset(id.to_string()),
-=======
-    pub fn load<A: Asset>(&self, id: &str) -> Result<AssetRefLock<A>, AssetErr<A>> {
-        if let Some(asset) = self.load_cached(id) {
-            return Ok(asset);
->>>>>>> 7f3bab70
         }
     }
 
@@ -291,14 +281,10 @@
     ///
     /// [`load`]: fn.load.html
     #[inline]
-<<<<<<< HEAD
-    pub fn load_expect<A: Asset>(&self, id: &str) -> AssetRef<A> {
-=======
-    pub fn load_expect<A: Asset>(&self, id: &str) -> AssetRefLock<A>
+    pub fn load_expect<A: Asset>(&self, id: &str) -> AssetRef<A>
     where
         AssetErr<A>: fmt::Debug,
     {
->>>>>>> 7f3bab70
         self.load(id).expect("Could not load essential asset")
     }
 
@@ -318,11 +304,7 @@
     /// If an error occurs, the asset is left unmodified.
     ///
     /// [`load`]: fn.load.html
-<<<<<<< HEAD
-    pub fn force_reload<A: Asset>(&self, id: &str) -> Result<AssetRef<A>, AssetError> {
-=======
-    pub fn force_reload<A: Asset>(&self, id: &str) -> Result<AssetRefLock<A>, AssetErr<A>> {
->>>>>>> 7f3bab70
+    pub fn force_reload<A: Asset>(&self, id: &str) -> Result<AssetRef<A>, AssetErr<A>> {
         let cache = self.assets.read();
         if let Some(cached) = cache.get(&AccessKey::new::<A>(id)) {
             let path = self.path_of(id, A::EXT);
